package cli

import (
	"encoding/json"
	"errors"
	"fmt"
	"net/url"
	"os"
	"path/filepath"
	"regexp"
	"strings"
	"time"

	"github.com/juanfont/headscale"
	"github.com/rs/zerolog/log"
	"github.com/spf13/viper"
	"inet.af/netaddr"
	"tailscale.com/tailcfg"
	"tailscale.com/types/dnstype"
)

type ErrorOutput struct {
	Error string
}

func LoadConfig(path string) error {
	viper.SetConfigName("config")
	if path == "" {
		viper.AddConfigPath("/etc/headscale/")
		viper.AddConfigPath("$HOME/.headscale")
		viper.AddConfigPath(".")
	} else {
		// For testing
		viper.AddConfigPath(path)
	}
	viper.AutomaticEnv()

	viper.SetDefault("tls_letsencrypt_cache_dir", "/var/www/.cache")
	viper.SetDefault("tls_letsencrypt_challenge_type", "HTTP-01")

	viper.SetDefault("ip_prefix", "100.64.0.0/10")

	viper.SetDefault("log_level", "info")

	viper.SetDefault("dns_config", nil)

	err := viper.ReadInConfig()
	if err != nil {
		return fmt.Errorf("Fatal error reading config file: %s \n", err)
	}

	// Collect any validation errors and return them all at once
	var errorText string
	if (viper.GetString("tls_letsencrypt_hostname") != "") &&
		((viper.GetString("tls_cert_path") != "") || (viper.GetString("tls_key_path") != "")) {
		errorText += "Fatal config error: set either tls_letsencrypt_hostname or tls_cert_path/tls_key_path, not both\n"
	}

	if (viper.GetString("tls_letsencrypt_hostname") != "") &&
		(viper.GetString("tls_letsencrypt_challenge_type") == "TLS-ALPN-01") &&
		(!strings.HasSuffix(viper.GetString("listen_addr"), ":443")) {
		// this is only a warning because there could be something sitting in front of headscale that redirects the traffic (e.g. an iptables rule)
		log.Warn().
			Msg("Warning: when using tls_letsencrypt_hostname with TLS-ALPN-01 as challenge type, headscale must be reachable on port 443, i.e. listen_addr should probably end in :443")
	}

	if (viper.GetString("tls_letsencrypt_challenge_type") != "HTTP-01") &&
		(viper.GetString("tls_letsencrypt_challenge_type") != "TLS-ALPN-01") {
		errorText += "Fatal config error: the only supported values for tls_letsencrypt_challenge_type are HTTP-01 and TLS-ALPN-01\n"
	}

	if !strings.HasPrefix(viper.GetString("server_url"), "http://") &&
		!strings.HasPrefix(viper.GetString("server_url"), "https://") {
		errorText += "Fatal config error: server_url must start with https:// or http://\n"
	}
	if errorText != "" {
		return errors.New(strings.TrimSuffix(errorText, "\n"))
	} else {
		return nil
	}
<<<<<<< HEAD
=======
}

func GetDERPConfig() headscale.DERPConfig {
	urlStrs := viper.GetStringSlice("derp.urls")

	urls := make([]url.URL, len(urlStrs))
	for index, urlStr := range urlStrs {
		urlAddr, err := url.Parse(urlStr)
		if err != nil {
			log.Error().
				Str("url", urlStr).
				Err(err).
				Msg("Failed to parse url, ignoring...")
		}

		urls[index] = *urlAddr
	}

	paths := viper.GetStringSlice("derp.paths")

	autoUpdate := viper.GetBool("derp.auto_update_enabled")
	updateFrequency := viper.GetDuration("derp.update_frequency")

	return headscale.DERPConfig{
		URLs:            urls,
		Paths:           paths,
		AutoUpdate:      autoUpdate,
		UpdateFrequency: updateFrequency,
	}
>>>>>>> 7301d7eb
}

func GetDNSConfig() (*tailcfg.DNSConfig, string) {
	if viper.IsSet("dns_config") {
		dnsConfig := &tailcfg.DNSConfig{}

		if viper.IsSet("dns_config.nameservers") {
			nameserversStr := viper.GetStringSlice("dns_config.nameservers")

			nameservers := make([]netaddr.IP, len(nameserversStr))
			resolvers := make([]dnstype.Resolver, len(nameserversStr))

			for index, nameserverStr := range nameserversStr {
				nameserver, err := netaddr.ParseIP(nameserverStr)
				if err != nil {
					log.Error().
						Str("func", "getDNSConfig").
						Err(err).
						Msgf("Could not parse nameserver IP: %s", nameserverStr)
				}

				nameservers[index] = nameserver
				resolvers[index] = dnstype.Resolver{
					Addr: nameserver.String(),
				}
			}

			dnsConfig.Nameservers = nameservers
			dnsConfig.Resolvers = resolvers
		}

		if viper.IsSet("dns_config.restricted_nameservers") {
			if len(dnsConfig.Nameservers) > 0 {
				dnsConfig.Routes = make(map[string][]dnstype.Resolver)
				restrictedDNS := viper.GetStringMapStringSlice("dns_config.restricted_nameservers")
				for domain, restrictedNameservers := range restrictedDNS {
					restrictedResolvers := make([]dnstype.Resolver, len(restrictedNameservers))
					for index, nameserverStr := range restrictedNameservers {
						nameserver, err := netaddr.ParseIP(nameserverStr)
						if err != nil {
							log.Error().
								Str("func", "getDNSConfig").
								Err(err).
								Msgf("Could not parse restricted nameserver IP: %s", nameserverStr)
						}
						restrictedResolvers[index] = dnstype.Resolver{
							Addr: nameserver.String(),
						}
					}
					dnsConfig.Routes[domain] = restrictedResolvers
				}
			} else {
				log.Warn().
					Msg("Warning: dns_config.restricted_nameservers is set, but no nameservers are configured. Ignoring restricted_nameservers.")
			}
		}

		if viper.IsSet("dns_config.domains") {
			dnsConfig.Domains = viper.GetStringSlice("dns_config.domains")
		}

		if viper.IsSet("dns_config.magic_dns") {
			magicDNS := viper.GetBool("dns_config.magic_dns")
			if len(dnsConfig.Nameservers) > 0 {
				dnsConfig.Proxied = magicDNS
			} else if magicDNS {
				log.Warn().
					Msg("Warning: dns_config.magic_dns is set, but no nameservers are configured. Ignoring magic_dns.")
			}
		}

		var baseDomain string
		if viper.IsSet("dns_config.base_domain") {
			baseDomain = viper.GetString("dns_config.base_domain")
		} else {
			baseDomain = "headscale.net" // does not really matter when MagicDNS is not enabled
		}

		return dnsConfig, baseDomain
	}

	return nil, ""
}

func absPath(path string) string {
	// If a relative path is provided, prefix it with the the directory where
	// the config file was found.
	if (path != "") && !strings.HasPrefix(path, string(os.PathSeparator)) {
		dir, _ := filepath.Split(viper.ConfigFileUsed())
		if dir != "" {
			path = filepath.Join(dir, path)
		}
	}
	return path
}

func getHeadscaleApp() (*headscale.Headscale, error) {
	// Minimum inactivity time out is keepalive timeout (60s) plus a few seconds
	// to avoid races
	minInactivityTimeout, _ := time.ParseDuration("65s")
	if viper.GetDuration("ephemeral_node_inactivity_timeout") <= minInactivityTimeout {
		err := fmt.Errorf(
			"ephemeral_node_inactivity_timeout (%s) is set too low, must be more than %s\n",
			viper.GetString("ephemeral_node_inactivity_timeout"),
			minInactivityTimeout,
		)
		return nil, err
	}

	// maxMachineRegistrationDuration is the maximum time headscale will allow a client to (optionally) request for
	// the machine key expiry time. RegisterRequests with Expiry times that are more than
	// maxMachineRegistrationDuration in the future will be clamped to (now + maxMachineRegistrationDuration)
	maxMachineRegistrationDuration, _ := time.ParseDuration("10h") // use 10h here because it is the length of a standard business day plus a small amount of leeway
	if viper.GetDuration("max_machine_registration_duration") >= time.Second {
		maxMachineRegistrationDuration = viper.GetDuration("max_machine_registration_duration")
	}

	// defaultMachineRegistrationDuration is the default time assigned to a machine registration if one is not
	// specified by the tailscale client. It is the default amount of time a machine registration is valid for
	// (ie the amount of time before the user has to re-authenticate when requesting a connection)
	defaultMachineRegistrationDuration, _ := time.ParseDuration("8h") // use 8h here because it's the length of a standard business day
	if viper.GetDuration("default_machine_registration_duration") >= time.Second {
		defaultMachineRegistrationDuration = viper.GetDuration("default_machine_registration_duration")
	}

	dnsConfig, baseDomain := GetDNSConfig()
	derpConfig := GetDERPConfig()

	cfg := headscale.Config{
		ServerURL:      viper.GetString("server_url"),
		Addr:           viper.GetString("listen_addr"),
		PrivateKeyPath: absPath(viper.GetString("private_key_path")),
		IPPrefix:       netaddr.MustParseIPPrefix(viper.GetString("ip_prefix")),
		BaseDomain:     baseDomain,

		DERP: derpConfig,

		EphemeralNodeInactivityTimeout: viper.GetDuration("ephemeral_node_inactivity_timeout"),

		DBtype: viper.GetString("db_type"),
		DBpath: absPath(viper.GetString("db_path")),
		DBhost: viper.GetString("db_host"),
		DBport: viper.GetInt("db_port"),
		DBname: viper.GetString("db_name"),
		DBuser: viper.GetString("db_user"),
		DBpass: viper.GetString("db_pass"),

		TLSLetsEncryptHostname:      viper.GetString("tls_letsencrypt_hostname"),
		TLSLetsEncryptListen:        viper.GetString("tls_letsencrypt_listen"),
		TLSLetsEncryptCacheDir:      absPath(viper.GetString("tls_letsencrypt_cache_dir")),
		TLSLetsEncryptChallengeType: viper.GetString("tls_letsencrypt_challenge_type"),

		TLSCertPath: absPath(viper.GetString("tls_cert_path")),
		TLSKeyPath:  absPath(viper.GetString("tls_key_path")),

		DNSConfig: dnsConfig,

		ACMEEmail: viper.GetString("acme_email"),
		ACMEURL:   viper.GetString("acme_url"),

		OIDC: headscale.OIDCConfig{
			Issuer:       viper.GetString("oidc.issuer"),
			ClientID:     viper.GetString("oidc.client_id"),
			ClientSecret: viper.GetString("oidc.client_secret"),
		},

		MaxMachineRegistrationDuration:     maxMachineRegistrationDuration,
		DefaultMachineRegistrationDuration: defaultMachineRegistrationDuration,
	}

	cfg.OIDC.MatchMap = loadOIDCMatchMap()

	h, err := headscale.NewHeadscale(cfg)
	if err != nil {
		return nil, err
	}

	// We are doing this here, as in the future could be cool to have it also hot-reload

	if viper.GetString("acl_policy_path") != "" {
		aclPath := absPath(viper.GetString("acl_policy_path"))
		err = h.LoadACLPolicy(aclPath)
		if err != nil {
			log.Error().
				Str("path", aclPath).
				Err(err).
				Msg("Could not load the ACL policy")
		}
	}

	return h, nil
}

func JsonOutput(result interface{}, errResult error, outputFormat string) {
	var j []byte
	var err error
	switch outputFormat {
	case "json":
		if errResult != nil {
			j, err = json.MarshalIndent(ErrorOutput{errResult.Error()}, "", "\t")
			if err != nil {
				log.Fatal().Err(err)
			}
		} else {
			j, err = json.MarshalIndent(result, "", "\t")
			if err != nil {
				log.Fatal().Err(err)
			}
		}
	case "json-line":
		if errResult != nil {
			j, err = json.Marshal(ErrorOutput{errResult.Error()})
			if err != nil {
				log.Fatal().Err(err)
			}
		} else {
			j, err = json.Marshal(result)
			if err != nil {
				log.Fatal().Err(err)
			}
		}
	}
	fmt.Println(string(j))
}

func HasJsonOutputFlag() bool {
	for _, arg := range os.Args {
		if arg == "json" || arg == "json-line" {
			return true
		}
	}
	return false
}

// loadOIDCMatchMap is a wrapper around viper to verifies that the keys in
// the match map is valid regex strings.
func loadOIDCMatchMap() map[string]string {
	strMap := viper.GetStringMapString("oidc.domain_map")

	for oidcMatcher := range strMap {
		_ = regexp.MustCompile(oidcMatcher)
	}

	return strMap
}<|MERGE_RESOLUTION|>--- conflicted
+++ resolved
@@ -78,8 +78,6 @@
 	} else {
 		return nil
 	}
-<<<<<<< HEAD
-=======
 }
 
 func GetDERPConfig() headscale.DERPConfig {
@@ -109,7 +107,6 @@
 		AutoUpdate:      autoUpdate,
 		UpdateFrequency: updateFrequency,
 	}
->>>>>>> 7301d7eb
 }
 
 func GetDNSConfig() (*tailcfg.DNSConfig, string) {
@@ -222,7 +219,9 @@
 	// maxMachineRegistrationDuration is the maximum time headscale will allow a client to (optionally) request for
 	// the machine key expiry time. RegisterRequests with Expiry times that are more than
 	// maxMachineRegistrationDuration in the future will be clamped to (now + maxMachineRegistrationDuration)
-	maxMachineRegistrationDuration, _ := time.ParseDuration("10h") // use 10h here because it is the length of a standard business day plus a small amount of leeway
+	maxMachineRegistrationDuration, _ := time.ParseDuration(
+		"10h",
+	) // use 10h here because it is the length of a standard business day plus a small amount of leeway
 	if viper.GetDuration("max_machine_registration_duration") >= time.Second {
 		maxMachineRegistrationDuration = viper.GetDuration("max_machine_registration_duration")
 	}
@@ -230,7 +229,9 @@
 	// defaultMachineRegistrationDuration is the default time assigned to a machine registration if one is not
 	// specified by the tailscale client. It is the default amount of time a machine registration is valid for
 	// (ie the amount of time before the user has to re-authenticate when requesting a connection)
-	defaultMachineRegistrationDuration, _ := time.ParseDuration("8h") // use 8h here because it's the length of a standard business day
+	defaultMachineRegistrationDuration, _ := time.ParseDuration(
+		"8h",
+	) // use 8h here because it's the length of a standard business day
 	if viper.GetDuration("default_machine_registration_duration") >= time.Second {
 		defaultMachineRegistrationDuration = viper.GetDuration("default_machine_registration_duration")
 	}
