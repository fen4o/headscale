--- conflicted
+++ resolved
@@ -26,11 +26,8 @@
   - This change disables the logs by default
 - Use [Prometheus]'s duration parser, supporting days (`d`), weeks (`w`) and years (`y`) [#598](https://github.com/juanfont/headscale/pull/598)
 - Add support for reloading ACLs with SIGHUP [#601](https://github.com/juanfont/headscale/pull/601)
-<<<<<<< HEAD
 - Use new ACL syntax [#618](https://github.com/juanfont/headscale/pull/618)
-=======
 - Add -c option to specify config file from command line [#285](https://github.com/juanfont/headscale/issues/285) [#612](https://github.com/juanfont/headscale/pull/601)
->>>>>>> f93cf4b9
 
 ## 0.15.0 (2022-03-20)
 
