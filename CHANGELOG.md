# CHANGELOG

## 0.17.0 (2022-XX-XX)

<<<<<<< HEAD
- Add ability to connect to PostgreSQL over TLS/SSL [#745](https://github.com/juanfont/headscale/pull/745)
=======
## 0.16.3 (2022-08-17)

### Changes

- Fix issue with OIDC authentication [#747](https://github.com/juanfont/headscale/pull/747)
>>>>>>> f7380312

## 0.16.2 (2022-08-14)

### Changes

- Fixed bugs in the client registration process after migration to NodeKey [#735](https://github.com/juanfont/headscale/pull/735)

## 0.16.1 (2022-08-12)

### Changes

- Updated dependencies (including the library that lacked armhf support) [#722](https://github.com/juanfont/headscale/pull/722)
- Fix missing group expansion in function `excludeCorretlyTaggedNodes` [#563](https://github.com/juanfont/headscale/issues/563)
- Improve registration protocol implementation and switch to NodeKey as main identifier [#725](https://github.com/juanfont/headscale/pull/725)
- Add ability to connect to PostgreSQL via unix socket [#734](https://github.com/juanfont/headscale/pull/734)

## 0.16.0 (2022-07-25)

**Note:** Take a backup of your database before upgrading.

### BREAKING

- Old ACL syntax is no longer supported ("users" & "ports" -> "src" & "dst"). Please check [the new syntax](https://tailscale.com/kb/1018/acls/).

### Changes

- **Drop** armhf (32-bit ARM) support. [#609](https://github.com/juanfont/headscale/pull/609)
- Headscale fails to serve if the ACL policy file cannot be parsed [#537](https://github.com/juanfont/headscale/pull/537)
- Fix labels cardinality error when registering unknown pre-auth key [#519](https://github.com/juanfont/headscale/pull/519)
- Fix send on closed channel crash in polling [#542](https://github.com/juanfont/headscale/pull/542)
- Fixed spurious calls to setLastStateChangeToNow from ephemeral nodes [#566](https://github.com/juanfont/headscale/pull/566)
- Add command for moving nodes between namespaces [#362](https://github.com/juanfont/headscale/issues/362)
- Added more configuration parameters for OpenID Connect (scopes, free-form paramters, domain and user allowlist)
- Add command to set tags on a node [#525](https://github.com/juanfont/headscale/issues/525)
- Add command to view tags of nodes [#356](https://github.com/juanfont/headscale/issues/356)
- Add --all (-a) flag to enable routes command [#360](https://github.com/juanfont/headscale/issues/360)
- Fix issue where nodes was not updated across namespaces [#560](https://github.com/juanfont/headscale/pull/560)
- Add the ability to rename a nodes name [#560](https://github.com/juanfont/headscale/pull/560)
  - Node DNS names are now unique, a random suffix will be added when a node joins
  - This change contains database changes, remember to **backup** your database before upgrading
- Add option to enable/disable logtail (Tailscale's logging infrastructure) [#596](https://github.com/juanfont/headscale/pull/596)
  - This change disables the logs by default
- Use [Prometheus]'s duration parser, supporting days (`d`), weeks (`w`) and years (`y`) [#598](https://github.com/juanfont/headscale/pull/598)
- Add support for reloading ACLs with SIGHUP [#601](https://github.com/juanfont/headscale/pull/601)
- Use new ACL syntax [#618](https://github.com/juanfont/headscale/pull/618)
- Add -c option to specify config file from command line [#285](https://github.com/juanfont/headscale/issues/285) [#612](https://github.com/juanfont/headscale/pull/601)
- Add configuration option to allow Tailscale clients to use a random WireGuard port. [kb/1181/firewalls](https://tailscale.com/kb/1181/firewalls) [#624](https://github.com/juanfont/headscale/pull/624)
- Improve obtuse UX regarding missing configuration (`ephemeral_node_inactivity_timeout` not set) [#639](https://github.com/juanfont/headscale/pull/639)
- Fix nodes being shown as 'offline' in `tailscale status` [#648](https://github.com/juanfont/headscale/pull/648)
- Improve shutdown behaviour [#651](https://github.com/juanfont/headscale/pull/651)
- Drop Gin as web framework in Headscale [648](https://github.com/juanfont/headscale/pull/648) [677](https://github.com/juanfont/headscale/pull/677)
- Make tailnet node updates check interval configurable [#675](https://github.com/juanfont/headscale/pull/675)
- Fix regression with HTTP API [#684](https://github.com/juanfont/headscale/pull/684)
- nodes ls now print both Hostname and Name(Issue [#647](https://github.com/juanfont/headscale/issues/647) PR [#687](https://github.com/juanfont/headscale/pull/687))

## 0.15.0 (2022-03-20)

**Note:** Take a backup of your database before upgrading.

### BREAKING

- Boundaries between Namespaces has been removed and all nodes can communicate by default [#357](https://github.com/juanfont/headscale/pull/357)
  - To limit access between nodes, use [ACLs](./docs/acls.md).
- `/metrics` is now a configurable host:port endpoint: [#344](https://github.com/juanfont/headscale/pull/344). You must update your `config.yaml` file to include:
  ```yaml
  metrics_listen_addr: 127.0.0.1:9090
  ```

### Features

- Add support for writing ACL files with YAML [#359](https://github.com/juanfont/headscale/pull/359)
- Users can now use emails in ACL's groups [#372](https://github.com/juanfont/headscale/issues/372)
- Add shorthand aliases for commands and subcommands [#376](https://github.com/juanfont/headscale/pull/376)
- Add `/windows` endpoint for Windows configuration instructions + registry file download [#392](https://github.com/juanfont/headscale/pull/392)
- Added embedded DERP (and STUN) server into Headscale [#388](https://github.com/juanfont/headscale/pull/388)

### Changes

- Fix a bug were the same IP could be assigned to multiple hosts if joined in quick succession [#346](https://github.com/juanfont/headscale/pull/346)
- Simplify the code behind registration of machines [#366](https://github.com/juanfont/headscale/pull/366)
  - Nodes are now only written to database if they are registrated successfully
- Fix a limitation in the ACLs that prevented users to write rules with `*` as source [#374](https://github.com/juanfont/headscale/issues/374)
- Reduce the overhead of marshal/unmarshal for Hostinfo, routes and endpoints by using specific types in Machine [#371](https://github.com/juanfont/headscale/pull/371)
- Apply normalization function to FQDN on hostnames when hosts registers and retrieve informations [#363](https://github.com/juanfont/headscale/issues/363)
- Fix a bug that prevented the use of `tailscale logout` with OIDC [#508](https://github.com/juanfont/headscale/issues/508)
- Added Tailscale repo HEAD and unstable releases channel to the integration tests targets [#513](https://github.com/juanfont/headscale/pull/513)

## 0.14.0 (2022-02-24)

**UPCOMING ### BREAKING
From the **next\*\* version (`0.15.0`), all machines will be able to communicate regardless of
if they are in the same namespace. This means that the behaviour currently limited to ACLs
will become default. From version `0.15.0`, all limitation of communications must be done
with ACLs.

This is a part of aligning `headscale`'s behaviour with Tailscale's upstream behaviour.

### BREAKING

- ACLs have been rewritten to align with the bevaviour Tailscale Control Panel provides. **NOTE:** This is only active if you use ACLs
  - Namespaces are now treated as Users
  - All machines can communicate with all machines by default
  - Tags should now work correctly and adding a host to Headscale should now reload the rules.
  - The documentation have a [fictional example](docs/acls.md) that should cover some use cases of the ACLs features

### Features

- Add support for configurable mTLS [docs](docs/tls.md#configuring-mutual-tls-authentication-mtls) [#297](https://github.com/juanfont/headscale/pull/297)

### Changes

- Remove dependency on CGO (switch from CGO SQLite to pure Go) [#346](https://github.com/juanfont/headscale/pull/346)

**0.13.0 (2022-02-18):**

### Features

- Add IPv6 support to the prefix assigned to namespaces
- Add API Key support
  - Enable remote control of `headscale` via CLI [docs](docs/remote-cli.md)
  - Enable HTTP API (beta, subject to change)
- OpenID Connect users will be mapped per namespaces
  - Each user will get its own namespace, created if it does not exist
  - `oidc.domain_map` option has been removed
  - `strip_email_domain` option has been added (see [config-example.yaml](./config-example.yaml))

### Changes

- `ip_prefix` is now superseded by `ip_prefixes` in the configuration [#208](https://github.com/juanfont/headscale/pull/208)
- Upgrade `tailscale` (1.20.4) and other dependencies to latest [#314](https://github.com/juanfont/headscale/pull/314)
- fix swapped machine<->namespace labels in `/metrics` [#312](https://github.com/juanfont/headscale/pull/312)
- remove key-value based update mechanism for namespace changes [#316](https://github.com/juanfont/headscale/pull/316)

**0.12.4 (2022-01-29):**

### Changes

- Make gRPC Unix Socket permissions configurable [#292](https://github.com/juanfont/headscale/pull/292)
- Trim whitespace before reading Private Key from file [#289](https://github.com/juanfont/headscale/pull/289)
- Add new command to generate a private key for `headscale` [#290](https://github.com/juanfont/headscale/pull/290)
- Fixed issue where hosts deleted from control server may be written back to the database, as long as they are connected to the control server [#278](https://github.com/juanfont/headscale/pull/278)

## 0.12.3 (2022-01-13)

### Changes

- Added Alpine container [#270](https://github.com/juanfont/headscale/pull/270)
- Minor updates in dependencies [#271](https://github.com/juanfont/headscale/pull/271)

## 0.12.2 (2022-01-11)

Happy New Year!

### Changes

- Fix Docker release [#258](https://github.com/juanfont/headscale/pull/258)
- Rewrite main docs [#262](https://github.com/juanfont/headscale/pull/262)
- Improve Docker docs [#263](https://github.com/juanfont/headscale/pull/263)

## 0.12.1 (2021-12-24)

(We are skipping 0.12.0 to correct a mishap done weeks ago with the version tagging)

### BREAKING

- Upgrade to Tailscale 1.18 [#229](https://github.com/juanfont/headscale/pull/229)
  - This change requires a new format for private key, private keys are now generated automatically:
    1. Delete your current key
    2. Restart `headscale`, a new key will be generated.
    3. Restart all Tailscale clients to fetch the new key

### Changes

- Unify configuration example [#197](https://github.com/juanfont/headscale/pull/197)
- Add stricter linting and formatting [#223](https://github.com/juanfont/headscale/pull/223)

### Features

- Add gRPC and HTTP API (HTTP API is currently disabled) [#204](https://github.com/juanfont/headscale/pull/204)
- Use gRPC between the CLI and the server [#206](https://github.com/juanfont/headscale/pull/206), [#212](https://github.com/juanfont/headscale/pull/212)
- Beta OpenID Connect support [#126](https://github.com/juanfont/headscale/pull/126), [#227](https://github.com/juanfont/headscale/pull/227)

## 0.11.0 (2021-10-25)

### BREAKING

- Make headscale fetch DERP map from URL and file [#196](https://github.com/juanfont/headscale/pull/196)<|MERGE_RESOLUTION|>--- conflicted
+++ resolved
@@ -2,15 +2,13 @@
 
 ## 0.17.0 (2022-XX-XX)
 
-<<<<<<< HEAD
 - Add ability to connect to PostgreSQL over TLS/SSL [#745](https://github.com/juanfont/headscale/pull/745)
-=======
+
 ## 0.16.3 (2022-08-17)
 
 ### Changes
 
 - Fix issue with OIDC authentication [#747](https://github.com/juanfont/headscale/pull/747)
->>>>>>> f7380312
 
 ## 0.16.2 (2022-08-14)
 
