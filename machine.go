package headscale

import (
	"encoding/json"
	"errors"
	"fmt"
	"sort"
	"strconv"
	"strings"
	"time"

	"github.com/rs/zerolog/log"

	"gorm.io/datatypes"
	"inet.af/netaddr"
	"tailscale.com/tailcfg"
	"tailscale.com/types/wgkey"
)

// Machine is a Headscale client
type Machine struct {
	ID          uint64 `gorm:"primary_key"`
	MachineKey  string `gorm:"type:varchar(64);unique_index"`
	NodeKey     string
	DiscoKey    string
	IPAddress   string
	Name        string
	NamespaceID uint
	Namespace   Namespace `gorm:"foreignKey:NamespaceID"`

	Registered     bool // temp
	RegisterMethod string
	AuthKeyID      uint
	AuthKey        *PreAuthKey

	LastSeen             *time.Time
	LastSuccessfulUpdate *time.Time
	Expiry               *time.Time

	HostInfo      datatypes.JSON
	Endpoints     datatypes.JSON
	EnabledRoutes datatypes.JSON

	CreatedAt time.Time
	UpdatedAt time.Time
	DeletedAt *time.Time
}

type (
	Machines  []Machine
	MachinesP []*Machine
)

// For the time being this method is rather naive
func (m Machine) isAlreadyRegistered() bool {
	return m.Registered
}

<<<<<<< HEAD
// toNode converts a Machine into a Tailscale Node. includeRoutes is false for shared nodes
// as per the expected behaviour in the official SaaS
func (m *Machine) toNode(baseDomain string, dnsConfig *tailcfg.DNSConfig, includeRoutes bool) (*tailcfg.Node, error) {
	nKey, err := wgkey.ParseHex(m.NodeKey)
	if err != nil {
		return nil, err
	}
	mKey, err := wgkey.ParseHex(m.MachineKey)
	if err != nil {
		return nil, err
	}

	var discoKey tailcfg.DiscoKey
	if m.DiscoKey != "" {
		dKey, err := wgkey.ParseHex(m.DiscoKey)
		if err != nil {
			return nil, err
		}
		discoKey = tailcfg.DiscoKey(dKey)
	} else {
		discoKey = tailcfg.DiscoKey{}
	}
=======
func (h *Headscale) getDirectPeers(m *Machine) (Machines, error) {
	log.Trace().
		Str("func", "getDirectPeers").
		Str("machine", m.Name).
		Msg("Finding direct peers")
>>>>>>> 6fb8d678

	machines := Machines{}
	if err := h.db.Where("namespace_id = ? AND machine_key <> ? AND registered",
		m.NamespaceID, m.MachineKey).Find(&machines).Error; err != nil {
		log.Error().Err(err).Msg("Error accessing db")
		return nil, err
	}

	sort.Slice(machines, func(i, j int) bool { return machines[i].ID < machines[j].ID })

	log.Trace().
		Str("func", "getDirectmachines").
		Str("machine", m.Name).
		Msgf("Found direct machines: %s", machines.String())
	return machines, nil
}

func (h *Headscale) getShared(m *Machine) (Machines, error) {
	log.Trace().
		Str("func", "getShared").
		Str("machine", m.Name).
		Msg("Finding shared peers")

	// We fetch here machines that are shared to the `Namespace` of the machine we are getting peers for
	sharedMachines := []SharedMachine{}
	if err := h.db.Preload("Namespace").Preload("Machine").Where("namespace_id = ?",
		m.NamespaceID).Find(&sharedMachines).Error; err != nil {
		return nil, err
	}

	peers := make(Machines, 0)
	for _, sharedMachine := range sharedMachines {
		peers = append(peers, sharedMachine.Machine)
	}

<<<<<<< HEAD
	var hostname string
	if dnsConfig != nil && dnsConfig.Proxied { // MagicDNS
		hostname = fmt.Sprintf("%s.%s.%s", m.Name, m.Namespace.Name, baseDomain)
	} else {
		hostname = m.Name
	}

	n := tailcfg.Node{
		ID:         tailcfg.NodeID(m.ID),                               // this is the actual ID
		StableID:   tailcfg.StableNodeID(strconv.FormatUint(m.ID, 10)), // in headscale, unlike tailcontrol server, IDs are permanent
		Name:       hostname,
		User:       tailcfg.UserID(m.NamespaceID),
		Key:        tailcfg.NodeKey(nKey),
		KeyExpiry:  keyExpiry,
		Machine:    tailcfg.MachineKey(mKey),
		DiscoKey:   discoKey,
		Addresses:  addrs,
		AllowedIPs: allowedIPs,
		Endpoints:  endpoints,
		DERP:       derp,

		Hostinfo: hostinfo,
		Created:  m.CreatedAt,
		LastSeen: m.LastSeen,

		KeepAlive:         true,
		MachineAuthorized: m.Registered,
		Capabilities:      []string{tailcfg.CapabilityFileSharing},
	}
	// TODO(juanfont): Node also has Sharer when is a shared node with info on the profile

	return &n, nil
}
=======
	sort.Slice(peers, func(i, j int) bool { return peers[i].ID < peers[j].ID })
>>>>>>> 6fb8d678

	log.Trace().
		Str("func", "getShared").
		Str("machine", m.Name).
		Msgf("Found shared peers: %s", peers.String())
	return peers, nil
}

<<<<<<< HEAD
	machines := []Machine{}
	if err := h.db.Preload("Namespace").Where("namespace_id = ? AND machine_key <> ? AND registered",
		m.NamespaceID, m.MachineKey).Find(&machines).Error; err != nil {
		log.Error().Err(err).Msg("Error accessing db")
=======
func (h *Headscale) getPeers(m *Machine) (Machines, error) {
	direct, err := h.getDirectPeers(m)
	if err != nil {
		log.Error().
			Str("func", "getPeers").
			Err(err).
			Msg("Cannot fetch peers")
>>>>>>> 6fb8d678
		return nil, err
	}

	shared, err := h.getShared(m)
	if err != nil {
		log.Error().
			Str("func", "getDirectPeers").
			Err(err).
			Msg("Cannot fetch peers")
		return nil, err
	}

<<<<<<< HEAD
	peers := []*tailcfg.Node{}
	for _, mn := range machines {
		peer, err := mn.toNode(h.cfg.BaseDomain, h.cfg.DNSConfig, true)
		if err != nil {
			return nil, err
		}
		peers = append(peers, peer)
	}
	for _, sharedMachine := range sharedMachines {
		peer, err := sharedMachine.Machine.toNode(h.cfg.BaseDomain, h.cfg.DNSConfig, false) // shared nodes do not expose their routes
		if err != nil {
			return nil, err
		}
		peers = append(peers, peer)
	}
=======
	peers := append(direct, shared...)
>>>>>>> 6fb8d678
	sort.Slice(peers, func(i, j int) bool { return peers[i].ID < peers[j].ID })

	log.Trace().
		Str("func", "getShared").
		Str("machine", m.Name).
		Msgf("Found total peers: %s", peers.String())

	return peers, nil
}

// GetMachine finds a Machine by name and namespace and returns the Machine struct
func (h *Headscale) GetMachine(namespace string, name string) (*Machine, error) {
	machines, err := h.ListMachinesInNamespace(namespace)
	if err != nil {
		return nil, err
	}

	for _, m := range *machines {
		if m.Name == name {
			return &m, nil
		}
	}
	return nil, fmt.Errorf("machine not found")
}

// GetMachineByID finds a Machine by ID and returns the Machine struct
func (h *Headscale) GetMachineByID(id uint64) (*Machine, error) {
	m := Machine{}
	if result := h.db.Preload("Namespace").Find(&Machine{ID: id}).First(&m); result.Error != nil {
		return nil, result.Error
	}
	return &m, nil
}

// GetMachineByMachineKey finds a Machine by ID and returns the Machine struct
func (h *Headscale) GetMachineByMachineKey(mKey string) (*Machine, error) {
	m := Machine{}
	if result := h.db.Preload("Namespace").First(&m, "machine_key = ?", mKey); result.Error != nil {
		return nil, result.Error
	}
	return &m, nil
}

// UpdateMachine takes a Machine struct pointer (typically already loaded from database
// and updates it with the latest data from the database.
func (h *Headscale) UpdateMachine(m *Machine) error {
	if result := h.db.Find(m).First(&m); result.Error != nil {
		return result.Error
	}
	return nil
}

// DeleteMachine softs deletes a Machine from the database
func (h *Headscale) DeleteMachine(m *Machine) error {
	m.Registered = false
	namespaceID := m.NamespaceID
	h.db.Save(&m) // we mark it as unregistered, just in case
	if err := h.db.Delete(&m).Error; err != nil {
		return err
	}

	return h.RequestMapUpdates(namespaceID)
}

// HardDeleteMachine hard deletes a Machine from the database
func (h *Headscale) HardDeleteMachine(m *Machine) error {
	namespaceID := m.NamespaceID
	if err := h.db.Unscoped().Delete(&m).Error; err != nil {
		return err
	}
	return h.RequestMapUpdates(namespaceID)
}

// GetHostInfo returns a Hostinfo struct for the machine
func (m *Machine) GetHostInfo() (*tailcfg.Hostinfo, error) {
	hostinfo := tailcfg.Hostinfo{}
	if len(m.HostInfo) != 0 {
		hi, err := m.HostInfo.MarshalJSON()
		if err != nil {
			return nil, err
		}
		err = json.Unmarshal(hi, &hostinfo)
		if err != nil {
			return nil, err
		}
	}
	return &hostinfo, nil
}

func (h *Headscale) notifyChangesToPeers(m *Machine) {
	peers, err := h.getPeers(m)
	if err != nil {
		log.Error().
			Str("func", "notifyChangesToPeers").
			Str("machine", m.Name).
			Msgf("Error getting peers: %s", err)
		return
	}
	for _, peer := range peers {
		log.Info().
			Str("func", "notifyChangesToPeers").
			Str("machine", m.Name).
			Str("peer", peer.Name).
			Str("address", peer.IPAddress).
			Msgf("Notifying peer %s (%s)", peer.Name, peer.IPAddress)
		err := h.sendRequestOnUpdateChannel(&peer)
		if err != nil {
			log.Info().
				Str("func", "notifyChangesToPeers").
				Str("machine", m.Name).
				Str("peer", peer.Name).
				Msgf("Peer %s does not have an open update client, skipping.", peer.Name)
			continue
		}
		log.Trace().
			Str("func", "notifyChangesToPeers").
			Str("machine", m.Name).
			Str("peer", peer.Name).
			Str("address", peer.IPAddress).
			Msgf("Notified peer %s (%s)", peer.Name, peer.IPAddress)
	}
}

func (h *Headscale) getOrOpenUpdateChannel(m *Machine) <-chan struct{} {
	var updateChan chan struct{}
	if storedChan, ok := h.clientsUpdateChannels.Load(m.ID); ok {
		if unwrapped, ok := storedChan.(chan struct{}); ok {
			updateChan = unwrapped
		} else {
			log.Error().
				Str("handler", "openUpdateChannel").
				Str("machine", m.Name).
				Msg("Failed to convert update channel to struct{}")
		}
	} else {
		log.Debug().
			Str("handler", "openUpdateChannel").
			Str("machine", m.Name).
			Msg("Update channel not found, creating")

		updateChan = make(chan struct{})
		h.clientsUpdateChannels.Store(m.ID, updateChan)
	}
	return updateChan
}

func (h *Headscale) closeUpdateChannel(m *Machine) {
	h.clientsUpdateChannelMutex.Lock()
	defer h.clientsUpdateChannelMutex.Unlock()

	if storedChan, ok := h.clientsUpdateChannels.Load(m.ID); ok {
		if unwrapped, ok := storedChan.(chan struct{}); ok {
			close(unwrapped)
		}
	}
	h.clientsUpdateChannels.Delete(m.ID)
}

func (h *Headscale) sendRequestOnUpdateChannel(m *Machine) error {
	h.clientsUpdateChannelMutex.Lock()
	defer h.clientsUpdateChannelMutex.Unlock()

	pUp, ok := h.clientsUpdateChannels.Load(uint64(m.ID))
	if ok {
		log.Info().
			Str("func", "requestUpdate").
			Str("machine", m.Name).
			Msgf("Notifying peer %s", m.Name)

		if update, ok := pUp.(chan struct{}); ok {
			log.Trace().
				Str("func", "requestUpdate").
				Str("machine", m.Name).
				Msgf("Update channel is %#v", update)

			updateRequestsToNode.Inc()
			update <- struct{}{}

			log.Trace().
				Str("func", "requestUpdate").
				Str("machine", m.Name).
				Msgf("Notified machine %s", m.Name)
		}
	} else {
		err := errors.New("machine does not have an open update channel")
		log.Info().
			Str("func", "requestUpdate").
			Str("machine", m.Name).
			Msgf("Machine %s does not have an open update channel", m.Name)
		return err
	}
	return nil
}

func (h *Headscale) isOutdated(m *Machine) bool {
	err := h.UpdateMachine(m)
	if err != nil {
		return true
	}

	lastChange := h.getLastStateChange(m.Namespace.Name)
	log.Trace().
		Str("func", "keepAlive").
		Str("machine", m.Name).
		Time("last_successful_update", *m.LastSuccessfulUpdate).
		Time("last_state_change", lastChange).
		Msgf("Checking if %s is missing updates", m.Name)
	return m.LastSuccessfulUpdate.Before(lastChange)
}

func (m Machine) String() string {
	return m.Name
}

func (ms Machines) String() string {
	temp := make([]string, len(ms))

	for index, machine := range ms {
		temp[index] = machine.Name
	}

	return fmt.Sprintf("[ %s ](%d)", strings.Join(temp, ", "), len(temp))
}

// TODO(kradalby): Remove when we have generics...
func (ms MachinesP) String() string {
	temp := make([]string, len(ms))

	for index, machine := range ms {
		temp[index] = machine.Name
	}

	return fmt.Sprintf("[ %s ](%d)", strings.Join(temp, ", "), len(temp))
}

func (ms Machines) toNodes(includeRoutes bool) ([]*tailcfg.Node, error) {
	nodes := make([]*tailcfg.Node, len(ms))

	for index, machine := range ms {
		node, err := machine.toNode(includeRoutes)
		if err != nil {
			return nil, err
		}

		nodes[index] = node
	}

	return nodes, nil
}

// toNode converts a Machine into a Tailscale Node. includeRoutes is false for shared nodes
// as per the expected behaviour in the official SaaS
func (m Machine) toNode(includeRoutes bool) (*tailcfg.Node, error) {
	nKey, err := wgkey.ParseHex(m.NodeKey)
	if err != nil {
		return nil, err
	}
	mKey, err := wgkey.ParseHex(m.MachineKey)
	if err != nil {
		return nil, err
	}

	var discoKey tailcfg.DiscoKey
	if m.DiscoKey != "" {
		dKey, err := wgkey.ParseHex(m.DiscoKey)
		if err != nil {
			return nil, err
		}
		discoKey = tailcfg.DiscoKey(dKey)
	} else {
		discoKey = tailcfg.DiscoKey{}
	}

	addrs := []netaddr.IPPrefix{}
	ip, err := netaddr.ParseIPPrefix(fmt.Sprintf("%s/32", m.IPAddress))
	if err != nil {
		log.Trace().
			Str("func", "toNode").
			Str("ip", m.IPAddress).
			Msgf("Failed to parse IP Prefix from IP: %s", m.IPAddress)
		return nil, err
	}
	addrs = append(addrs, ip) // missing the ipv6 ?

	allowedIPs := []netaddr.IPPrefix{}
	allowedIPs = append(allowedIPs, ip) // we append the node own IP, as it is required by the clients

	if includeRoutes {
		routesStr := []string{}
		if len(m.EnabledRoutes) != 0 {
			allwIps, err := m.EnabledRoutes.MarshalJSON()
			if err != nil {
				return nil, err
			}
			err = json.Unmarshal(allwIps, &routesStr)
			if err != nil {
				return nil, err
			}
		}

		for _, routeStr := range routesStr {
			ip, err := netaddr.ParseIPPrefix(routeStr)
			if err != nil {
				return nil, err
			}
			allowedIPs = append(allowedIPs, ip)
		}
	}

	endpoints := []string{}
	if len(m.Endpoints) != 0 {
		be, err := m.Endpoints.MarshalJSON()
		if err != nil {
			return nil, err
		}
		err = json.Unmarshal(be, &endpoints)
		if err != nil {
			return nil, err
		}
	}

	hostinfo := tailcfg.Hostinfo{}
	if len(m.HostInfo) != 0 {
		hi, err := m.HostInfo.MarshalJSON()
		if err != nil {
			return nil, err
		}
		err = json.Unmarshal(hi, &hostinfo)
		if err != nil {
			return nil, err
		}
	}

	var derp string
	if hostinfo.NetInfo != nil {
		derp = fmt.Sprintf("127.3.3.40:%d", hostinfo.NetInfo.PreferredDERP)
	} else {
		derp = "127.3.3.40:0" // Zero means disconnected or unknown.
	}

	var keyExpiry time.Time
	if m.Expiry != nil {
		keyExpiry = *m.Expiry
	} else {
		keyExpiry = time.Time{}
	}

	n := tailcfg.Node{
		ID:         tailcfg.NodeID(m.ID),                               // this is the actual ID
		StableID:   tailcfg.StableNodeID(strconv.FormatUint(m.ID, 10)), // in headscale, unlike tailcontrol server, IDs are permanent
		Name:       hostinfo.Hostname,
		User:       tailcfg.UserID(m.NamespaceID),
		Key:        tailcfg.NodeKey(nKey),
		KeyExpiry:  keyExpiry,
		Machine:    tailcfg.MachineKey(mKey),
		DiscoKey:   discoKey,
		Addresses:  addrs,
		AllowedIPs: allowedIPs,
		Endpoints:  endpoints,
		DERP:       derp,

		Hostinfo: hostinfo,
		Created:  m.CreatedAt,
		LastSeen: m.LastSeen,

		KeepAlive:         true,
		MachineAuthorized: m.Registered,
		Capabilities:      []string{tailcfg.CapabilityFileSharing},
	}
	return &n, nil
}<|MERGE_RESOLUTION|>--- conflicted
+++ resolved
@@ -56,36 +56,11 @@
 	return m.Registered
 }
 
-<<<<<<< HEAD
-// toNode converts a Machine into a Tailscale Node. includeRoutes is false for shared nodes
-// as per the expected behaviour in the official SaaS
-func (m *Machine) toNode(baseDomain string, dnsConfig *tailcfg.DNSConfig, includeRoutes bool) (*tailcfg.Node, error) {
-	nKey, err := wgkey.ParseHex(m.NodeKey)
-	if err != nil {
-		return nil, err
-	}
-	mKey, err := wgkey.ParseHex(m.MachineKey)
-	if err != nil {
-		return nil, err
-	}
-
-	var discoKey tailcfg.DiscoKey
-	if m.DiscoKey != "" {
-		dKey, err := wgkey.ParseHex(m.DiscoKey)
-		if err != nil {
-			return nil, err
-		}
-		discoKey = tailcfg.DiscoKey(dKey)
-	} else {
-		discoKey = tailcfg.DiscoKey{}
-	}
-=======
 func (h *Headscale) getDirectPeers(m *Machine) (Machines, error) {
 	log.Trace().
 		Str("func", "getDirectPeers").
 		Str("machine", m.Name).
 		Msg("Finding direct peers")
->>>>>>> 6fb8d678
 
 	machines := Machines{}
 	if err := h.db.Where("namespace_id = ? AND machine_key <> ? AND registered",
@@ -121,43 +96,7 @@
 		peers = append(peers, sharedMachine.Machine)
 	}
 
-<<<<<<< HEAD
-	var hostname string
-	if dnsConfig != nil && dnsConfig.Proxied { // MagicDNS
-		hostname = fmt.Sprintf("%s.%s.%s", m.Name, m.Namespace.Name, baseDomain)
-	} else {
-		hostname = m.Name
-	}
-
-	n := tailcfg.Node{
-		ID:         tailcfg.NodeID(m.ID),                               // this is the actual ID
-		StableID:   tailcfg.StableNodeID(strconv.FormatUint(m.ID, 10)), // in headscale, unlike tailcontrol server, IDs are permanent
-		Name:       hostname,
-		User:       tailcfg.UserID(m.NamespaceID),
-		Key:        tailcfg.NodeKey(nKey),
-		KeyExpiry:  keyExpiry,
-		Machine:    tailcfg.MachineKey(mKey),
-		DiscoKey:   discoKey,
-		Addresses:  addrs,
-		AllowedIPs: allowedIPs,
-		Endpoints:  endpoints,
-		DERP:       derp,
-
-		Hostinfo: hostinfo,
-		Created:  m.CreatedAt,
-		LastSeen: m.LastSeen,
-
-		KeepAlive:         true,
-		MachineAuthorized: m.Registered,
-		Capabilities:      []string{tailcfg.CapabilityFileSharing},
-	}
-	// TODO(juanfont): Node also has Sharer when is a shared node with info on the profile
-
-	return &n, nil
-}
-=======
 	sort.Slice(peers, func(i, j int) bool { return peers[i].ID < peers[j].ID })
->>>>>>> 6fb8d678
 
 	log.Trace().
 		Str("func", "getShared").
@@ -166,12 +105,6 @@
 	return peers, nil
 }
 
-<<<<<<< HEAD
-	machines := []Machine{}
-	if err := h.db.Preload("Namespace").Where("namespace_id = ? AND machine_key <> ? AND registered",
-		m.NamespaceID, m.MachineKey).Find(&machines).Error; err != nil {
-		log.Error().Err(err).Msg("Error accessing db")
-=======
 func (h *Headscale) getPeers(m *Machine) (Machines, error) {
 	direct, err := h.getDirectPeers(m)
 	if err != nil {
@@ -179,7 +112,6 @@
 			Str("func", "getPeers").
 			Err(err).
 			Msg("Cannot fetch peers")
->>>>>>> 6fb8d678
 		return nil, err
 	}
 
@@ -192,25 +124,7 @@
 		return nil, err
 	}
 
-<<<<<<< HEAD
-	peers := []*tailcfg.Node{}
-	for _, mn := range machines {
-		peer, err := mn.toNode(h.cfg.BaseDomain, h.cfg.DNSConfig, true)
-		if err != nil {
-			return nil, err
-		}
-		peers = append(peers, peer)
-	}
-	for _, sharedMachine := range sharedMachines {
-		peer, err := sharedMachine.Machine.toNode(h.cfg.BaseDomain, h.cfg.DNSConfig, false) // shared nodes do not expose their routes
-		if err != nil {
-			return nil, err
-		}
-		peers = append(peers, peer)
-	}
-=======
 	peers := append(direct, shared...)
->>>>>>> 6fb8d678
 	sort.Slice(peers, func(i, j int) bool { return peers[i].ID < peers[j].ID })
 
 	log.Trace().
